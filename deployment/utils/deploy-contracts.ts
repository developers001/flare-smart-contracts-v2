import fs from "fs";
import { HardhatRuntimeEnvironment } from "hardhat/types";
import { ISigningPolicy } from "../../scripts/libs/protocol/SigningPolicy";
import {
  AddressBinderContract,
  AddressBinderInstance,
  CChainStakeContract,
  CChainStakeInstance,
  CleanupBlockNumberManagerContract,
  CleanupBlockNumberManagerInstance,
  EntityManagerContract,
  EntityManagerInstance,
  FastUpdateIncentiveManagerContract,
  FastUpdateIncentiveManagerInstance,
  FastUpdaterContract,
  FastUpdaterInstance,
  FastUpdatesConfigurationContract,
  FastUpdatesConfigurationInstance,
<<<<<<< HEAD
  FdcHubContract,
  FdcHubInstance,
  FdcInflationConfigurationsContract,
  FdcRequestFeeConfigurationsContract,
=======
  FeeCalculatorContract,
  FeeCalculatorInstance,
>>>>>>> 70ff6678
  FlareSystemsCalculatorContract,
  FlareSystemsCalculatorInstance,
  FlareSystemsManagerContract,
  FlareSystemsManagerInstance,
  FtsoFeedDecimalsContract,
  FtsoFeedDecimalsInstance,
  FtsoFeedIdConverterContract,
  FtsoFeedIdConverterInstance,
  FtsoFeedPublisherContract,
  FtsoFeedPublisherInstance,
  FtsoInflationConfigurationsContract,
  FtsoInflationConfigurationsInstance,
  FtsoRewardOffersManagerContract,
  FtsoRewardOffersManagerInstance,
  GovernanceVotePowerContract,
  GovernanceVotePowerInstance,
  MockContractContract,
  MockContractInstance,
  NodePossessionVerifierContract,
  NodePossessionVerifierInstance,
  PChainStakeMirrorContract,
  PChainStakeMirrorInstance,
  PChainStakeMirrorVerifierContract,
  PChainStakeMirrorVerifierInstance,
  RelayContract,
  RelayInstance,
  RewardManagerContract,
  RewardManagerInstance,
  SubmissionContract,
  SubmissionInstance,
  TestableFlareDaemonContract,
  TestableFlareDaemonInstance,
  VPContractContract,
  VPContractInstance,
  VoterRegistryContract,
  VoterRegistryInstance,
  WNatContract,
  WNatDelegationFeeContract,
  WNatDelegationFeeInstance,
  WNatInstance,
} from "../../typechain-truffle";

import { time } from "@nomicfoundation/hardhat-network-helpers";
import { Contracts } from "../scripts/Contracts";
import { Account } from "web3-core";
import {
  TIMELOCK_SEC,
  encodeContractNames,
  REWARD_EPOCH_DURATION_IN_SEC,
  FIRST_REWARD_EPOCH_VOTING_ROUND_ID,
  systemSettings,
  getSigningPolicyHash,
  FTSO_PROTOCOL_ID,
} from "../tasks/run-simulation";
import { getLogger } from "./logger";
import { testDeployGovernanceSettings } from "./contract-helpers";
import { FtsoConfigurations } from "../../scripts/libs/protocol/FtsoConfigurations";
import { RelayInitialConfig } from "./RelayInitialConfig";

export interface DeployedContracts {
  readonly flareDaemon: TestableFlareDaemonInstance;
  readonly pChainStakeMirror: PChainStakeMirrorInstance;
  readonly cChainStake: CChainStakeInstance;
  readonly vp: VPContractInstance;
  readonly wNat: WNatInstance;
  readonly governanceVotePower: GovernanceVotePowerInstance;
  readonly addressBinder: AddressBinderInstance;
  readonly pChainStakeMirrorVerifier: PChainStakeMirrorVerifierInstance;
  readonly mockContract: MockContractInstance;
  readonly entityManager: EntityManagerInstance;
  readonly voterRegistry: VoterRegistryInstance;
  readonly flareSystemsCalculator: FlareSystemsCalculatorInstance;
  readonly flareSystemsManager: FlareSystemsManagerInstance;
  readonly rewardManager: RewardManagerInstance;
  readonly submission: SubmissionInstance;
  readonly relay: RelayInstance;
  readonly wNatDelegationFee: WNatDelegationFeeInstance;
  readonly ftsoInflationConfigurations: FtsoInflationConfigurationsInstance;
  readonly ftsoRewardOffersManager: FtsoRewardOffersManagerInstance;
  readonly ftsoFeedDecimals: FtsoFeedDecimalsInstance;
  readonly ftsoFeedPublisher: FtsoFeedPublisherInstance;
  readonly ftsoFeedIdConverter: FtsoFeedIdConverterInstance;
  readonly cleanupBlockNumberManager: CleanupBlockNumberManagerInstance;
  readonly fastUpdateIncentiveManager: FastUpdateIncentiveManagerInstance;
  readonly fastUpdater: FastUpdaterInstance;
  readonly fastUpdatesConfiguration: FastUpdatesConfigurationInstance;
  readonly nodePossessionVerifier: NodePossessionVerifierInstance;
<<<<<<< HEAD
  readonly fdcHub: FdcHubInstance;
=======
  readonly feeCalculator: FeeCalculatorInstance;
>>>>>>> 70ff6678
}

const logger = getLogger("contracts");

export async function deployContracts(
  accounts: Account[],
  hre: HardhatRuntimeEnvironment,
  governanceAccount: Account
): Promise<[DeployedContracts, number, ISigningPolicy]> {
  const ADDRESS_UPDATER_ADDR = accounts[1].address;
  const CLEANER_CONTRACT_ADDR = accounts[2].address;
  const CLEANUP_BLOCK_NUMBER_MANAGER_ADDR = accounts[3].address;
  const MULTI_SIG_VOTING_ADDR = accounts[4].address;
  const RELAY_ADDR = accounts[5].address;
  const CLAIM_SETUP_MANAGER_ADDR = accounts[5].address;
  const FTSO_REWARD_MANAGER_ADDR = accounts[5].address;
  const INFLATION_ADDR = accounts[5].address;

  const ZERO_ADDRESS = "0x0000000000000000000000000000000000000000";
  const ZERO_BYTES32 = "0x0000000000000000000000000000000000000000000000000000000000000000";

  const MockContract: MockContractContract = hre.artifacts.require("MockContract");
  const WNat: WNatContract = hre.artifacts.require("WNat");
  const VPContract: VPContractContract = hre.artifacts.require("VPContract");
  const PChainStakeMirror: PChainStakeMirrorContract = hre.artifacts.require("PChainStakeMirror");
  const GovernanceVotePower: GovernanceVotePowerContract = hre.artifacts.require("GovernanceVotePower" as any);
  const AddressBinder: AddressBinderContract = hre.artifacts.require("AddressBinder");
  const PChainStakeMirrorVerifier: PChainStakeMirrorVerifierContract =
    hre.artifacts.require("PChainStakeMirrorVerifier");
  const EntityManager: EntityManagerContract = hre.artifacts.require("EntityManager");
  const VoterRegistry: VoterRegistryContract = hre.artifacts.require("VoterRegistry");
  const FlareSystemsCalculator: FlareSystemsCalculatorContract = hre.artifacts.require("FlareSystemsCalculator");
  const FlareSystemsManager: FlareSystemsManagerContract = hre.artifacts.require("FlareSystemsManager");
  const RewardManager: RewardManagerContract = hre.artifacts.require("RewardManager");
  const Submission: SubmissionContract = hre.artifacts.require("Submission");
  const CChainStake: CChainStakeContract = hre.artifacts.require("CChainStake");
  const WNatDelegationFee: WNatDelegationFeeContract = hre.artifacts.require("WNatDelegationFee");
  const FtsoInflationConfigurations: FtsoInflationConfigurationsContract =
    hre.artifacts.require("FtsoInflationConfigurations");
  const FtsoRewardOffersManager: FtsoRewardOffersManagerContract = hre.artifacts.require("FtsoRewardOffersManager");
  const FtsoFeedDecimals: FtsoFeedDecimalsContract = hre.artifacts.require("FtsoFeedDecimals");
  const FtsoFeedPublisher: FtsoFeedPublisherContract = hre.artifacts.require("FtsoFeedPublisher");
  const FtsoFeedIdConverter: FtsoFeedIdConverterContract = hre.artifacts.require("FtsoFeedIdConverter");
  const CleanupBlockNumberManager: CleanupBlockNumberManagerContract =
    hre.artifacts.require("CleanupBlockNumberManager");
  const Relay: RelayContract = hre.artifacts.require("Relay");
  const TestableFlareDaemon: TestableFlareDaemonContract = hre.artifacts.require("TestableFlareDaemon");
  const NodePossessionVerifier: NodePossessionVerifierContract = hre.artifacts.require("NodePossessionVerifier");
  const FdcHub: FdcHubContract = hre.artifacts.require("FdcHub");
  const FdcInflationConfigurations: FdcInflationConfigurationsContract = hre.artifacts.require("FdcInflationConfigurations");
  const FdcRequestFeeConfigurations: FdcRequestFeeConfigurationsContract = hre.artifacts.require("FdcRequestFeeConfigurations");

  const FastUpdateIncentiveManager: FastUpdateIncentiveManagerContract =
    artifacts.require("FastUpdateIncentiveManager");
  const FastUpdater: FastUpdaterContract = artifacts.require("FastUpdater");
  const FastUpdatesConfiguration: FastUpdatesConfigurationContract = artifacts.require("FastUpdatesConfiguration");
  const FeeCalculator: FeeCalculatorContract = artifacts.require("FeeCalculator");

  logger.info(`Deploying contracts, initial network time: ${new Date((await time.latest()) * 1000).toISOString()}`);

  const pChainStakeMirror: PChainStakeMirrorInstance = await PChainStakeMirror.new(
    governanceAccount.address,
    governanceAccount.address,
    ADDRESS_UPDATER_ADDR,
    2
  );
  const cChainStake = await CChainStake.new(
    governanceAccount.address,
    governanceAccount.address,
    ADDRESS_UPDATER_ADDR,
    0,
    100,
    10000000000,
    50
  );

  const governanceSettings = await testDeployGovernanceSettings(
    hre.artifacts,
    governanceAccount.address,
    TIMELOCK_SEC,
    [governanceAccount.address],
    hre.network
  );

  const wNat = await WNat.new(governanceAccount.address, "Wrapped NAT", "WNAT");
  const ftsoFeedIdConverter = await FtsoFeedIdConverter.new();

  const vpContract = await VPContract.new(wNat.address, false);
  await wNat.setWriteVpContract(vpContract.address);
  await wNat.setReadVpContract(vpContract.address);
  const governanceVotePower = await GovernanceVotePower.new(
    wNat.address,
    pChainStakeMirror.address,
    cChainStake.address
  );
  await wNat.setGovernanceVotePower(governanceVotePower.address);

  const flareDaemon = await TestableFlareDaemon.new();
  await flareDaemon.initialiseFixedAddress();
  const genesisGovernance = await flareDaemon.governance();
  await flareDaemon.setAddressUpdater(ADDRESS_UPDATER_ADDR, { from: genesisGovernance });
  const nodePossessionVerifier = await NodePossessionVerifier.new();
  const nodePossessionmockContract = await MockContract.new();
  await cChainStake.setCleanerContract(CLEANER_CONTRACT_ADDR, { from: governanceAccount.address });
  await cChainStake.activate();

  const addressBinder: AddressBinderInstance = await AddressBinder.new();
  const pChainStakeMirrorVerifier = await PChainStakeMirrorVerifier.new(
    MULTI_SIG_VOTING_ADDR,
    RELAY_ADDR,
    10,
    1000,
    5,
    5000
  );

  const mockContract = await MockContract.new();

  await pChainStakeMirror.updateContractAddresses(
    encodeContractNames(hre.web3, [
      Contracts.ADDRESS_UPDATER,
      Contracts.ADDRESS_BINDER,
      Contracts.GOVERNANCE_VOTE_POWER,
      Contracts.CLEANUP_BLOCK_NUMBER_MANAGER,
      Contracts.P_CHAIN_STAKE_MIRROR_VERIFIER,
    ]),
    [
      ADDRESS_UPDATER_ADDR,
      addressBinder.address,
      governanceVotePower.address,
      CLEANUP_BLOCK_NUMBER_MANAGER_ADDR,
      mockContract.address,
    ],
    { from: ADDRESS_UPDATER_ADDR }
  );

  await pChainStakeMirror.setCleanerContract(CLEANER_CONTRACT_ADDR);
  await pChainStakeMirror.activate();

  // Set time to previous reward epoch start.
  await time.increaseTo(Math.floor(Date.now() / 1000) - REWARD_EPOCH_DURATION_IN_SEC + 1);

  const rewardEpochStart = await time.latest();

  const entityManager = await EntityManager.new(governanceSettings.address, governanceAccount.address, 4);

  const initialVoters = [governanceAccount.address];
  const initialWeights = [1000];
  const initialThreshold = 500;

  const voterRegistry = await VoterRegistry.new(
    governanceSettings.address,
    governanceAccount.address,
    ADDRESS_UPDATER_ADDR,
    100,
    0,
    0,
    0,
    initialVoters,
    initialWeights
  );

  const flareSystemsCalculator = await FlareSystemsCalculator.new(
    governanceSettings.address,
    governanceAccount.address,
    ADDRESS_UPDATER_ADDR,
    2500,
    200,
    100,
    100
  );

  const initialSigningPolicy: ISigningPolicy = {
    rewardEpochId: 0,
    startVotingRoundId: FIRST_REWARD_EPOCH_VOTING_ROUND_ID,
    threshold: initialThreshold,
    seed: web3.utils.keccak256("123"),
    voters: initialVoters,
    weights: initialWeights,
  };

  const initialSettings = {
    initialRandomVotePowerBlockSelectionSize: 1,
    initialRewardEpochId: 0,
    initialRewardEpochThreshold: initialThreshold,
  };

  const settings = systemSettings(rewardEpochStart);
  const flareSystemsManager: FlareSystemsManagerInstance = await FlareSystemsManager.new(
    governanceSettings.address,
    governanceAccount.address,
    ADDRESS_UPDATER_ADDR,
    flareDaemon.address,
    settings.updatableSettings,
    settings.firstVotingRoundStartTs,
    settings.votingEpochDurationSeconds,
    settings.firstRewardEpochStartVotingRoundId,
    settings.rewardEpochDurationInVotingEpochs,
    initialSettings
  );

  const rewardManager = await RewardManager.new(
    governanceSettings.address,
    governanceAccount.address,
    ADDRESS_UPDATER_ADDR,
    ZERO_ADDRESS,
    0
  );

  const relayInitialConfig: RelayInitialConfig = {
    initialRewardEpochId: initialSigningPolicy.rewardEpochId,
    startingVotingRoundIdForInitialRewardEpochId: initialSigningPolicy.startVotingRoundId,
    initialSigningPolicyHash: getSigningPolicyHash(initialSigningPolicy),
    randomNumberProtocolId: FTSO_PROTOCOL_ID,
    firstVotingRoundStartTs: settings.firstVotingRoundStartTs,
    votingEpochDurationSeconds: settings.votingEpochDurationSeconds,
    firstRewardEpochStartVotingRoundId: settings.firstRewardEpochStartVotingRoundId,
    rewardEpochDurationInVotingEpochs: settings.rewardEpochDurationInVotingEpochs,
    thresholdIncreaseBIPS: 12000,
    messageFinalizationWindowInRewardEpochs: 100,
    feeCollectionAddress: ZERO_ADDRESS,
    feeConfigs: []
  }

  const relay = await Relay.new(
    relayInitialConfig,
    flareSystemsManager.address,
  );

  const submission = await Submission.new(
    governanceSettings.address,
    governanceAccount.address,
    ADDRESS_UPDATER_ADDR,
    false
  );

  const wNatDelegationFee = await WNatDelegationFee.new(ADDRESS_UPDATER_ADDR, 2, 2000);

  const ftsoInflationConfigurations = await FtsoInflationConfigurations.new(
    governanceSettings.address,
    governanceAccount.address
  );

  const ftsoRewardOffersManager = await FtsoRewardOffersManager.new(
    governanceSettings.address,
    governanceAccount.address,
    ADDRESS_UPDATER_ADDR,
    100
  );

  const ftsoFeedDecimals = await FtsoFeedDecimals.new(
    governanceSettings.address,
    governanceAccount.address,
    ADDRESS_UPDATER_ADDR,
    2,
    5,
    0,
    [
      { feedId: FtsoConfigurations.encodeFeedId({ category: 1, name: "BTC/USD" }), decimals: 2 },
      { feedId: FtsoConfigurations.encodeFeedId({ category: 1, name: "ETH/USD" }), decimals: 3 },
    ]
  );

  const ftsoFeedPublisher = await FtsoFeedPublisher.new(
    governanceSettings.address,
    governanceAccount.address,
    ADDRESS_UPDATER_ADDR,
    FTSO_PROTOCOL_ID,
    200
  );

  const cleanupBlockNumberManager = await CleanupBlockNumberManager.new(
    governanceAccount.address,
    ADDRESS_UPDATER_ADDR,
    "FlareSystemsManager"
  );

  // FAST UPDATES
  const fastUpdateIncentiveManager = await FastUpdateIncentiveManager.new(
    governanceSettings.address,
    governanceAccount.address,
    ADDRESS_UPDATER_ADDR,
    "0x01000000000000000000000000000000",
    "0x00000800000000000000000000000000",
    "0x00100000000000000000000000000000",
    "0x00008000000000000000000000000000",
    1425,
    BigInt(10) ** BigInt(24),
    8
  );

  const fastUpdater = await FastUpdater.new(
    governanceSettings.address,
    governanceAccount.address,
    ADDRESS_UPDATER_ADDR,
    flareDaemon.address,
    settings.firstVotingRoundStartTs,
    settings.votingEpochDurationSeconds,
    10
  );

  const fastUpdatesConfiguration = await FastUpdatesConfiguration.new(
    governanceSettings.address,
    governanceAccount.address,
    ADDRESS_UPDATER_ADDR
  );

<<<<<<< HEAD
  const fdcHub = await FdcHub.new(governanceSettings.address, governanceAccount.address, ADDRESS_UPDATER_ADDR, 30);
  const fdcInflationConfigurations = await FdcInflationConfigurations.new(governanceSettings.address, governanceAccount.address, ADDRESS_UPDATER_ADDR);
  const fdcRequestFeeConfigurations = await FdcRequestFeeConfigurations.new(governanceSettings.address, governanceAccount.address);
=======
  const feeCalculator = await FeeCalculator.new(
    governanceSettings.address,
    governanceAccount.address,
    ADDRESS_UPDATER_ADDR,
    "1"
  );
>>>>>>> 70ff6678

  await flareSystemsCalculator.enablePChainStakeMirror({ from: governanceAccount.address });
  await rewardManager.enablePChainStakeMirror({ from: governanceAccount.address });

  await flareDaemon.updateContractAddresses(
    encodeContractNames(hre.web3, [Contracts.ADDRESS_UPDATER, Contracts.INFLATION]),
    [ADDRESS_UPDATER_ADDR, INFLATION_ADDR],
    { from: ADDRESS_UPDATER_ADDR }
  );

  await pChainStakeMirror.updateContractAddresses(
    encodeContractNames(hre.web3, [
      Contracts.ADDRESS_UPDATER,
      Contracts.ADDRESS_BINDER,
      Contracts.GOVERNANCE_VOTE_POWER,
      Contracts.CLEANUP_BLOCK_NUMBER_MANAGER,
      Contracts.P_CHAIN_STAKE_MIRROR_VERIFIER,
    ]),
    [
      ADDRESS_UPDATER_ADDR,
      addressBinder.address,
      governanceVotePower.address,
      CLEANUP_BLOCK_NUMBER_MANAGER_ADDR,
      mockContract.address,
    ],
    { from: ADDRESS_UPDATER_ADDR }
  );

  await cChainStake.updateContractAddresses(
    encodeContractNames(hre.web3, [
      Contracts.ADDRESS_UPDATER,
      Contracts.GOVERNANCE_VOTE_POWER,
      Contracts.CLEANUP_BLOCK_NUMBER_MANAGER,
    ]),
    [ADDRESS_UPDATER_ADDR, governanceVotePower.address, CLEANUP_BLOCK_NUMBER_MANAGER_ADDR],
    { from: ADDRESS_UPDATER_ADDR }
  );

  await voterRegistry.updateContractAddresses(
    encodeContractNames(hre.web3, [
      Contracts.ADDRESS_UPDATER,
      Contracts.FLARE_SYSTEMS_MANAGER,
      Contracts.ENTITY_MANAGER,
      Contracts.FLARE_SYSTEMS_CALCULATOR,
    ]),
    [ADDRESS_UPDATER_ADDR, flareSystemsManager.address, entityManager.address, flareSystemsCalculator.address],
    { from: ADDRESS_UPDATER_ADDR }
  );

  await flareSystemsCalculator.updateContractAddresses(
    encodeContractNames(hre.web3, [
      Contracts.ADDRESS_UPDATER,
      Contracts.FLARE_SYSTEMS_MANAGER,
      Contracts.ENTITY_MANAGER,
      Contracts.WNAT_DELEGATION_FEE,
      Contracts.VOTER_REGISTRY,
      Contracts.P_CHAIN_STAKE_MIRROR,
      Contracts.WNAT,
    ]),
    [
      ADDRESS_UPDATER_ADDR,
      flareSystemsManager.address,
      entityManager.address,
      wNatDelegationFee.address,
      voterRegistry.address,
      pChainStakeMirror.address,
      wNat.address,
    ],
    { from: ADDRESS_UPDATER_ADDR }
  );

  await flareSystemsManager.updateContractAddresses(
    encodeContractNames(hre.web3, [
      Contracts.ADDRESS_UPDATER,
      Contracts.VOTER_REGISTRY,
      Contracts.SUBMISSION,
      Contracts.RELAY,
      Contracts.REWARD_MANAGER,
      Contracts.CLEANUP_BLOCK_NUMBER_MANAGER,
    ]),
    [
      ADDRESS_UPDATER_ADDR,
      voterRegistry.address,
      submission.address,
      relay.address,
      rewardManager.address,
      cleanupBlockNumberManager.address,
    ],
    { from: ADDRESS_UPDATER_ADDR }
  );

  await rewardManager.updateContractAddresses(
    encodeContractNames(hre.web3, [
      Contracts.ADDRESS_UPDATER,
      Contracts.VOTER_REGISTRY,
      Contracts.CLAIM_SETUP_MANAGER,
      Contracts.FLARE_SYSTEMS_MANAGER,
      Contracts.FLARE_SYSTEMS_CALCULATOR,
      Contracts.P_CHAIN_STAKE_MIRROR,
      Contracts.WNAT,
<<<<<<< HEAD
    ]),
    [
      ADDRESS_UPDATER_ADDR,
      voterRegistry.address,
      CLAIM_SETUP_MANAGER_ADDR,
      flareSystemsManager.address,
      flareSystemsCalculator.address,
      pChainStakeMirror.address,
      wNat.address,
    ],
=======
      Contracts.FTSO_REWARD_MANAGER]),
    [ADDRESS_UPDATER_ADDR, voterRegistry.address, CLAIM_SETUP_MANAGER_ADDR, flareSystemsManager.address, flareSystemsCalculator.address, pChainStakeMirror.address, wNat.address, FTSO_REWARD_MANAGER_ADDR],
>>>>>>> 70ff6678
    { from: ADDRESS_UPDATER_ADDR }
  );

  await submission.updateContractAddresses(
    encodeContractNames(hre.web3, [Contracts.ADDRESS_UPDATER, Contracts.FLARE_SYSTEMS_MANAGER, Contracts.RELAY]),
    [ADDRESS_UPDATER_ADDR, flareSystemsManager.address, relay.address],
    { from: ADDRESS_UPDATER_ADDR }
  );

  await wNatDelegationFee.updateContractAddresses(
    encodeContractNames(hre.web3, [Contracts.ADDRESS_UPDATER, Contracts.FLARE_SYSTEMS_MANAGER]),
    [ADDRESS_UPDATER_ADDR, flareSystemsManager.address],
    { from: ADDRESS_UPDATER_ADDR }
  );

  await ftsoRewardOffersManager.updateContractAddresses(
    encodeContractNames(hre.web3, [
      Contracts.ADDRESS_UPDATER,
      Contracts.FLARE_SYSTEMS_MANAGER,
      Contracts.REWARD_MANAGER,
      Contracts.FTSO_INFLATION_CONFIGURATIONS,
      Contracts.FTSO_FEED_DECIMALS,
      Contracts.INFLATION,
    ]),
    [
      ADDRESS_UPDATER_ADDR,
      flareSystemsManager.address,
      rewardManager.address,
      ftsoInflationConfigurations.address,
      ftsoFeedDecimals.address,
      INFLATION_ADDR,
    ],
    { from: ADDRESS_UPDATER_ADDR }
  );

  await ftsoFeedDecimals.updateContractAddresses(
    encodeContractNames(hre.web3, [Contracts.ADDRESS_UPDATER, Contracts.FLARE_SYSTEMS_MANAGER]),
    [ADDRESS_UPDATER_ADDR, flareSystemsManager.address],
    { from: ADDRESS_UPDATER_ADDR }
  );

  await ftsoFeedPublisher.updateContractAddresses(
    encodeContractNames(hre.web3, [Contracts.ADDRESS_UPDATER, Contracts.RELAY]),
    [ADDRESS_UPDATER_ADDR, relay.address],
    { from: ADDRESS_UPDATER_ADDR }
  );

  await cleanupBlockNumberManager.updateContractAddresses(
    encodeContractNames(hre.web3, [Contracts.ADDRESS_UPDATER, Contracts.FLARE_SYSTEMS_MANAGER]),
    [ADDRESS_UPDATER_ADDR, flareSystemsManager.address],
    { from: ADDRESS_UPDATER_ADDR }
  );

  await fastUpdateIncentiveManager.updateContractAddresses(
    encodeContractNames(hre.web3, [
      Contracts.ADDRESS_UPDATER,
      Contracts.FLARE_SYSTEMS_MANAGER,
      Contracts.FAST_UPDATER,
      Contracts.FAST_UPDATES_CONFIGURATION,
      Contracts.REWARD_MANAGER,
      Contracts.INFLATION,
    ]),
    [
      ADDRESS_UPDATER_ADDR,
      flareSystemsManager.address,
      fastUpdater.address,
      fastUpdatesConfiguration.address,
      rewardManager.address,
      INFLATION_ADDR,
    ],
    { from: ADDRESS_UPDATER_ADDR }
  );

  await fastUpdater.updateContractAddresses(
    encodeContractNames(hre.web3, [
      Contracts.ADDRESS_UPDATER,
      Contracts.FLARE_SYSTEMS_MANAGER,
      Contracts.FAST_UPDATE_INCENTIVE_MANAGER,
      Contracts.VOTER_REGISTRY,
      Contracts.FAST_UPDATES_CONFIGURATION,
      Contracts.FTSO_FEED_PUBLISHER,
<<<<<<< HEAD
    ]),
    [
      ADDRESS_UPDATER_ADDR,
      flareSystemsManager.address,
      fastUpdateIncentiveManager.address,
      voterRegistry.address,
      fastUpdatesConfiguration.address,
      mockContract.address,
    ],
    { from: ADDRESS_UPDATER_ADDR }
  );
=======
      Contracts.FEE_CALCULATOR]),
    [ADDRESS_UPDATER_ADDR, flareSystemsManager.address, fastUpdateIncentiveManager.address, voterRegistry.address, fastUpdatesConfiguration.address, mockContract.address, feeCalculator.address], { from: ADDRESS_UPDATER_ADDR });
>>>>>>> 70ff6678

  await fastUpdatesConfiguration.updateContractAddresses(
    encodeContractNames(hre.web3, [Contracts.ADDRESS_UPDATER, Contracts.FAST_UPDATER]),
    [ADDRESS_UPDATER_ADDR, fastUpdater.address],
    { from: ADDRESS_UPDATER_ADDR }
  );

  await fdcHub.updateContractAddresses(
    encodeContractNames(hre.web3, [
      Contracts.ADDRESS_UPDATER,
      Contracts.FLARE_SYSTEMS_MANAGER,
      Contracts.REWARD_MANAGER,
      Contracts.INFLATION,
      Contracts.FDC_INFLATION_CONFIGURATIONS,
      Contracts.FDC_REQUEST_FEE_CONFIGURATIONS
    ]),
    [ADDRESS_UPDATER_ADDR, flareSystemsManager.address, rewardManager.address, INFLATION_ADDR, fdcInflationConfigurations.address, fdcRequestFeeConfigurations.address],
    { from: ADDRESS_UPDATER_ADDR }
  );

  await fdcInflationConfigurations.updateContractAddresses(
    encodeContractNames(hre.web3, [Contracts.ADDRESS_UPDATER, Contracts.FDC_REQUEST_FEE_CONFIGURATIONS]),
    [ADDRESS_UPDATER_ADDR, fdcRequestFeeConfigurations.address],
    { from: ADDRESS_UPDATER_ADDR }
  );

  await feeCalculator.updateContractAddresses(
    encodeContractNames(hre.web3, [
      Contracts.ADDRESS_UPDATER,
      Contracts.FAST_UPDATES_CONFIGURATION]),
    [ADDRESS_UPDATER_ADDR, fastUpdatesConfiguration.address], { from: ADDRESS_UPDATER_ADDR });

  // set reward offers manager list
  await rewardManager.setRewardOffersManagerList([
    ftsoRewardOffersManager.address,
    fastUpdateIncentiveManager.address,
    fdcHub.address,
  ]);

  // set initial reward data
  await rewardManager.setInitialRewardData();

  // send some inflation funds
  const inflationFunds = hre.web3.utils.toWei("200000");
  await ftsoRewardOffersManager.setDailyAuthorizedInflation(inflationFunds, { from: INFLATION_ADDR });
  await ftsoRewardOffersManager.receiveInflation({ value: inflationFunds, from: INFLATION_ADDR });
  await fastUpdateIncentiveManager.setDailyAuthorizedInflation(inflationFunds, { from: INFLATION_ADDR });
  await fastUpdateIncentiveManager.receiveInflation({ value: inflationFunds, from: INFLATION_ADDR });
  await fdcHub.setDailyAuthorizedInflation(inflationFunds, { from: INFLATION_ADDR });
  await fdcHub.receiveInflation({ value: inflationFunds, from: INFLATION_ADDR });

  // set FDC types + sources + fees

  const EVMTransactionType = web3.utils.utf8ToHex("EVMTransaction").padEnd(66, "0");

  const testSGB = web3.utils.utf8ToHex("testSGB").padEnd(66, "0");

  await fdcRequestFeeConfigurations.setTypeAndSourceFee(EVMTransactionType, testSGB, "1", { from: governanceAccount.address });

  await fdcInflationConfigurations.addFdcConfiguration(
    {
      attestationType: EVMTransactionType,
      source: testSGB,
      inflationShare: 100,
      minRequestsThreshold: 2,
      mode: 0
    },
    { from: governanceAccount.address }
  );

  // set rewards offer switchover trigger contracts
  await flareSystemsManager.setRewardEpochSwitchoverTriggerContracts(
    [ftsoRewardOffersManager.address, fastUpdateIncentiveManager.address, fdcHub.address],
    { from: governanceAccount.address }
  );

  // set ftso configurations
  await ftsoInflationConfigurations.addFtsoConfiguration(
    {
      feedIds: FtsoConfigurations.encodeFeedIds([
        { category: 1, name: "BTC/USD" },
        { category: 1, name: "XRP/USD" },
        { category: 1, name: "FLR/USD" },
        { category: 1, name: "ETH/USD" },
      ]),
      inflationShare: 200,
      minRewardedTurnoutBIPS: 5000,
      mode: 0,
      primaryBandRewardSharePPM: 700000,
      secondaryBandWidthPPMs: FtsoConfigurations.encodeSecondaryBandWidthPPMs([400, 800, 100, 250]),
    },
    { from: governanceAccount.address }
  );
  await ftsoInflationConfigurations.addFtsoConfiguration(
    {
      feedIds: FtsoConfigurations.encodeFeedIds([
        { category: 1, name: "BTC/USD" },
        { category: 1, name: "LTC/USD" },
      ]),
      inflationShare: 100,
      minRewardedTurnoutBIPS: 5000,
      mode: 0,
      primaryBandRewardSharePPM: 600000,
      secondaryBandWidthPPMs: FtsoConfigurations.encodeSecondaryBandWidthPPMs([200, 1000]),
    },
    { from: governanceAccount.address }
  );

  const FEED_IDS = [
    FtsoConfigurations.encodeFeedId({ category: 1, name: "BTC/USD" }),
    FtsoConfigurations.encodeFeedId({ category: 1, name: "XRP/USD" }),
    FtsoConfigurations.encodeFeedId({ category: 1, name: "FLR/USD" }),
    FtsoConfigurations.encodeFeedId({ category: 1, name: "ETH/USD" }),
    FtsoConfigurations.encodeFeedId({ category: 1, name: "LTC/USD" }),
  ];
  const ANCHOR_FEEDS = [6971622, 5296, 2813, 3813387, 863218];
  const DECIMALS = [2, 4, 5, 3, 4];

  for (let i = 0; i < 5; i++) {
    const getCurrentFeed = ftsoFeedPublisher.contract.methods.getCurrentFeed(FEED_IDS[i]).encodeABI();
    const feed = web3.eth.abi.encodeParameters(
      ["tuple(uint32,bytes21,int32,uint16,int8)"], // IFtsoFeedPublisher.Feed (uint32 votingRoundId, bytes21 id, int32 value, uint16 turnoutBIPS, int8 decimals)
      [[FIRST_REWARD_EPOCH_VOTING_ROUND_ID, FEED_IDS[i], ANCHOR_FEEDS[i], 6000, DECIMALS[i]]]
    );
    await mockContract.givenCalldataReturn(getCurrentFeed, feed);
  }

  // Add feeds to FastUpdatesConfiguration
  await fastUpdatesConfiguration.addFeeds([
    { feedId: FEED_IDS[0], rewardBandValue: 2000, inflationShare: 200 },
    { feedId: FEED_IDS[1], rewardBandValue: 4000, inflationShare: 100 },
    { feedId: FEED_IDS[2], rewardBandValue: 3000, inflationShare: 200 },
    { feedId: FEED_IDS[3], rewardBandValue: 3000, inflationShare: 100 },
    { feedId: FEED_IDS[4], rewardBandValue: 3000, inflationShare: 100 },
  ]);

  // Register FastUpdater on Submission contract
  await submission.setSubmitAndPassData(
    fastUpdater.address,
    fastUpdater.contract.methods
      .submitUpdates({
        sortitionBlock: 0,
        sortitionCredential: { replicate: 0, gamma: { x: 0, y: 0 }, c: 0, s: 0 },
        deltas: "0x",
        signature: { v: 0, r: ZERO_BYTES32, s: ZERO_BYTES32 },
      })
      .encodeABI()
      .slice(0, 10), // first 4 bytes is function selector
    { from: governanceAccount.address }
  );

  await entityManager.setNodePossessionVerifier(nodePossessionmockContract.address); // mock verifier
  await entityManager.setPublicKeyVerifier(fastUpdater.address);

  await pChainStakeMirror.setCleanerContract(CLEANER_CONTRACT_ADDR, { from: governanceAccount.address });
  await pChainStakeMirror.activate({ from: governanceAccount.address });
  await cChainStake.activate({ from: governanceAccount.address });

  // register flare daemonized contracts
  const registrations = [
    { daemonizedContract: flareSystemsManager.address, gasLimit: 40000000 },
    { daemonizedContract: fastUpdater.address, gasLimit: 20000000 },
  ];
  await flareDaemon.registerToDaemonize(registrations, { from: genesisGovernance });

  logger.info(
    `Finished deploying contracts:\n  FlareSystemsManager: ${flareSystemsManager.address},\n  Submission: ${submission.address},\n  Relay: ${relay.address},\n  FastUpdater: ${fastUpdater.address},\n  FdcHub: ${fdcHub.address}`
  );

  logger.info(`Current network time: ${new Date((await time.latest()) * 1000).toISOString()}`);

  const contracts: DeployedContracts = {
    flareDaemon,
    pChainStakeMirror,
    cChainStake,
    vp: vpContract,
    wNat,
    governanceVotePower,
    addressBinder,
    pChainStakeMirrorVerifier,
    mockContract,
    entityManager,
    voterRegistry,
    flareSystemsCalculator,
    flareSystemsManager,
    rewardManager,
    submission,
    relay,
    wNatDelegationFee,
    ftsoInflationConfigurations,
    ftsoRewardOffersManager,
    ftsoFeedDecimals,
    ftsoFeedPublisher,
    ftsoFeedIdConverter,
    cleanupBlockNumberManager,
    fastUpdateIncentiveManager,
    fastUpdater,
    fastUpdatesConfiguration,
    nodePossessionVerifier,
<<<<<<< HEAD
    fdcHub,
=======
    feeCalculator
>>>>>>> 70ff6678
  };

  return [contracts, rewardEpochStart, initialSigningPolicy];
}

export function serializeDeployedContractsAddresses(contracts: DeployedContracts, fname: string) {
  const result: any = {};
  Object.entries(contracts).forEach(([name, contract]) => {
    result[contract.constructor.contractName] = (contract as any).address;
  });
  fs.writeFileSync(fname, JSON.stringify(result, null, 2));
}<|MERGE_RESOLUTION|>--- conflicted
+++ resolved
@@ -16,15 +16,12 @@
   FastUpdaterInstance,
   FastUpdatesConfigurationContract,
   FastUpdatesConfigurationInstance,
-<<<<<<< HEAD
   FdcHubContract,
   FdcHubInstance,
   FdcInflationConfigurationsContract,
   FdcRequestFeeConfigurationsContract,
-=======
   FeeCalculatorContract,
   FeeCalculatorInstance,
->>>>>>> 70ff6678
   FlareSystemsCalculatorContract,
   FlareSystemsCalculatorInstance,
   FlareSystemsManagerContract,
@@ -112,11 +109,8 @@
   readonly fastUpdater: FastUpdaterInstance;
   readonly fastUpdatesConfiguration: FastUpdatesConfigurationInstance;
   readonly nodePossessionVerifier: NodePossessionVerifierInstance;
-<<<<<<< HEAD
+  readonly feeCalculator: FeeCalculatorInstance;
   readonly fdcHub: FdcHubInstance;
-=======
-  readonly feeCalculator: FeeCalculatorInstance;
->>>>>>> 70ff6678
 }
 
 const logger = getLogger("contracts");
@@ -424,18 +418,16 @@
     ADDRESS_UPDATER_ADDR
   );
 
-<<<<<<< HEAD
+  const feeCalculator = await FeeCalculator.new(
+    governanceSettings.address,
+    governanceAccount.address,
+    ADDRESS_UPDATER_ADDR,
+    "1"
+  );
+
   const fdcHub = await FdcHub.new(governanceSettings.address, governanceAccount.address, ADDRESS_UPDATER_ADDR, 30);
   const fdcInflationConfigurations = await FdcInflationConfigurations.new(governanceSettings.address, governanceAccount.address, ADDRESS_UPDATER_ADDR);
   const fdcRequestFeeConfigurations = await FdcRequestFeeConfigurations.new(governanceSettings.address, governanceAccount.address);
-=======
-  const feeCalculator = await FeeCalculator.new(
-    governanceSettings.address,
-    governanceAccount.address,
-    ADDRESS_UPDATER_ADDR,
-    "1"
-  );
->>>>>>> 70ff6678
 
   await flareSystemsCalculator.enablePChainStakeMirror({ from: governanceAccount.address });
   await rewardManager.enablePChainStakeMirror({ from: governanceAccount.address });
@@ -536,21 +528,8 @@
       Contracts.FLARE_SYSTEMS_CALCULATOR,
       Contracts.P_CHAIN_STAKE_MIRROR,
       Contracts.WNAT,
-<<<<<<< HEAD
-    ]),
-    [
-      ADDRESS_UPDATER_ADDR,
-      voterRegistry.address,
-      CLAIM_SETUP_MANAGER_ADDR,
-      flareSystemsManager.address,
-      flareSystemsCalculator.address,
-      pChainStakeMirror.address,
-      wNat.address,
-    ],
-=======
       Contracts.FTSO_REWARD_MANAGER]),
     [ADDRESS_UPDATER_ADDR, voterRegistry.address, CLAIM_SETUP_MANAGER_ADDR, flareSystemsManager.address, flareSystemsCalculator.address, pChainStakeMirror.address, wNat.address, FTSO_REWARD_MANAGER_ADDR],
->>>>>>> 70ff6678
     { from: ADDRESS_UPDATER_ADDR }
   );
 
@@ -632,28 +611,20 @@
       Contracts.VOTER_REGISTRY,
       Contracts.FAST_UPDATES_CONFIGURATION,
       Contracts.FTSO_FEED_PUBLISHER,
-<<<<<<< HEAD
-    ]),
-    [
-      ADDRESS_UPDATER_ADDR,
-      flareSystemsManager.address,
-      fastUpdateIncentiveManager.address,
-      voterRegistry.address,
-      fastUpdatesConfiguration.address,
-      mockContract.address,
-    ],
-    { from: ADDRESS_UPDATER_ADDR }
-  );
-=======
       Contracts.FEE_CALCULATOR]),
     [ADDRESS_UPDATER_ADDR, flareSystemsManager.address, fastUpdateIncentiveManager.address, voterRegistry.address, fastUpdatesConfiguration.address, mockContract.address, feeCalculator.address], { from: ADDRESS_UPDATER_ADDR });
->>>>>>> 70ff6678
 
   await fastUpdatesConfiguration.updateContractAddresses(
     encodeContractNames(hre.web3, [Contracts.ADDRESS_UPDATER, Contracts.FAST_UPDATER]),
     [ADDRESS_UPDATER_ADDR, fastUpdater.address],
     { from: ADDRESS_UPDATER_ADDR }
   );
+
+  await feeCalculator.updateContractAddresses(
+    encodeContractNames(hre.web3, [
+      Contracts.ADDRESS_UPDATER,
+      Contracts.FAST_UPDATES_CONFIGURATION]),
+    [ADDRESS_UPDATER_ADDR, fastUpdatesConfiguration.address], { from: ADDRESS_UPDATER_ADDR });
 
   await fdcHub.updateContractAddresses(
     encodeContractNames(hre.web3, [
@@ -673,12 +644,6 @@
     [ADDRESS_UPDATER_ADDR, fdcRequestFeeConfigurations.address],
     { from: ADDRESS_UPDATER_ADDR }
   );
-
-  await feeCalculator.updateContractAddresses(
-    encodeContractNames(hre.web3, [
-      Contracts.ADDRESS_UPDATER,
-      Contracts.FAST_UPDATES_CONFIGURATION]),
-    [ADDRESS_UPDATER_ADDR, fastUpdatesConfiguration.address], { from: ADDRESS_UPDATER_ADDR });
 
   // set reward offers manager list
   await rewardManager.setRewardOffersManagerList([
@@ -847,11 +812,8 @@
     fastUpdater,
     fastUpdatesConfiguration,
     nodePossessionVerifier,
-<<<<<<< HEAD
-    fdcHub,
-=======
-    feeCalculator
->>>>>>> 70ff6678
+    feeCalculator,
+    fdcHub
   };
 
   return [contracts, rewardEpochStart, initialSigningPolicy];
