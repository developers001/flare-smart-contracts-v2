// mapped to integer in JSON schema
export type integer = number;

export interface ChainParameters {
    // JSON schema url
    $schema?: string;

    //////////////////////////////////////////////////////////////////////////////////////////////////////////////////////////////////////////////////
    // Initial settings

    /**
     * The initial offset in reward epochs.
     */
    initialRewardEpochOffset: integer;

    /**
     * The initial random vote power block selection size in blocks (e.g. 1000).
     */
    initialRandomVotePowerBlockSelectionSize: integer;

    /**
     * Voters used in the initial reward epoch id.
     */
    initialVoters: string[];

    /**
     * Normalised weights (sum < 2^16) of the voters used in the initial reward epoch id.
     */
    initialNormalisedWeights: integer[];

    /**
     * Threshold used in the initial reward epoch id - should be less then the sum of the normalised weights.
     */
    initialThreshold: integer;

    /**
     * The initial voter data to be set in entity manager.
     */
    initialVoterData: InitialVoterData[];

    /**
     * The initial feed decimals used in the FTSO system.
     */
    initialFeedDecimalsList: FeedDecimals[];

    /**
     * Indicates whether this is a test deployment (local, scdev, etc.)
     */
    testDeployment: boolean;

    //////////////////////////////////////////////////////////////////////////////////////////////////////////////////////////////////////////////////
    // Governance

    /**
     * Submission deployer private key. Overriden if provided in `.env` file as `SUBMISSION_DEPLOYER_PRIVATE_KEY`
     */
    submissionDeployerPrivateKey: string;

    /**
     * Deployer private key. Overriden if provided in `.env` file as `DEPLOYER_PRIVATE_KEY`
     */
    deployerPrivateKey: string;

    /**
     * Genesis governance private key (the key used as governance during deploy).
     * Overriden if set in `.env` file as `GENESIS_GOVERNANCE_PRIVATE_KEY`.
     */
    genesisGovernancePrivateKey: string;

    /**
     * Governance public key (the key to which governance is transferred after deploy).
     * Overriden if provided in `.env` file as `GOVERNANCE_PUBLIC_KEY`.
     */
    governancePublicKey: string;

    /**
     * Governance private key (the private part of `governancePublicKey`).
     * Overriden if provided in `.env` file as `GOVERNANCE_PRIVATE_KEY`.
     * Note: this is only used in test deploys. In production, governance is a multisig address and there is no private key.
     */
    governancePrivateKey: string;

    /**
     * The timelock in seconds to use for all governance operations (the time that has to pass before any governance operation is executed).
     * It safeguards the system against bad governance decisions or hijacked governance.
     */
    governanceTimelock: integer;

    /**
     * The public key of the executor (the account that is allowed to execute governance operations once the timelock expires).
     * Overriden if provided in `.env` file as `GOVERNANCE_EXECUTOR_PUBLIC_KEY`.
     */
    governanceExecutorPublicKey: string;

    //////////////////////////////////////////////////////////////////////////////////////////////////////////////////////////////////////////////////
    // Flare systems protocol

    /**
     * Timestamp of the first voting round start (in seconds since Unix epoch).
     */
    firstVotingRoundStartTs: integer;

    /**
     * The duration of a voting epoch in seconds.
     */
    votingEpochDurationSeconds: integer;

    /**
     * The start voting round id of the first reward epoch.
     */
    firstRewardEpochStartVotingRoundId: integer;

    /**
     * The duration of a reward epoch in voting epochs.
     */
    rewardEpochDurationInVotingEpochs: integer;

    /**
     * The increase of the threshold in BIPS for relaying the merkle root with the old signing policy (must be more than 100%).
     */
    relayThresholdIncreaseBIPS: integer;

    /**
     * If reward epoch of a message is less then `lastInitializedRewardEpoch - messageFinalizationWindowInRewardEpochs`
     * the relaying of a message is not allowed.
     */
    messageFinalizationWindowInRewardEpochs: integer;

    /**
     * The time in seconds before the end of the reward epoch when the new signing policy initialization starts (e.g. 2 hours).
     */
    newSigningPolicyInitializationStartSeconds: integer;

    /**
     * The maximal random acquisition duration in seconds (e.g. 8 hour).
     */
    randomAcquisitionMaxDurationSeconds: integer;

    /**
     * The maximal random acquisition duration in blocks (e.g. 15000 blocks).
     */
    randomAcquisitionMaxDurationBlocks: integer;

    /**
     *  The minimal number of voting rounds delay for switching to the new signing policy (e.g. 3).
     */
    newSigningPolicyMinNumberOfVotingRoundsDelay: integer;

    /**
     * The minimal duration of voter registration phase in seconds (e.g. 30 minutes).
     */
    voterRegistrationMinDurationSeconds: integer;

    /**
     * The minimal duration of voter registration phase in blocks (e.g. 900 blocks).
     */
    voterRegistrationMinDurationBlocks: integer;

    /**
     * The minimal duration of uptime vote submission phase in seconds (e.g. 10 minutes).
     */
    submitUptimeVoteMinDurationSeconds: integer;

    /**
     * The minimal duration of uptime vote submission phase in blocks (e.g. 300 blocks).
     */
    submitUptimeVoteMinDurationBlocks: integer;

    /**
     * The threshold for the signing policy in PPM (must be less then 100%, e.g. 50%).
     */
    signingPolicyThresholdPPM: integer;

    /**
     * The minimal number of voters for the signing policy (e.g. 10).
     */
    signingPolicyMinNumberOfVoters: integer;

    /**
     * The reward expiry offset in seconds (e.g. 90 days).
     */
    rewardExpiryOffsetSeconds: integer;

    /**
     * The reward manager id is used to identify the reward manager contract in the Flare Systems Manager contract (e.g. chain id).
     */
    rewardManagerId: integer;

    /**
     * Max number of nodes per entity (e.g. 4).
     */
    maxNodeIdsPerEntity: integer;

    /**
     * Max number of voters per reward epoch (e.g. 100).
     */
    maxVotersPerRewardEpoch: integer;

    /**
     * The WNat cap used in signing policy weight, in PPM (e.g. 2.5%).
     */
    wNatCapPPM: integer;

    /**
     * The non-punishable new signing policy sign phase duration in seconds (e.g. 20 minutes).
     */
    signingPolicySignNonPunishableDurationSeconds: integer;

    /**
     * The non-punishable new signing policy sign phase duration in blocks (e.g. 600 blocks).
     */
    signingPolicySignNonPunishableDurationBlocks : integer;

    /**
     * Number of blocks for new signing policy sign phase (in addition to non-punishable blocks) after which all rewards are burned (e.g. 600 blocks).
     */
    signingPolicySignNoRewardsDurationBlocks: integer;

    /**
     * Fee percentage update timelock measured in reward epochs (must be more than 1, e.g. 3).
     */
    feePercentageUpdateOffset: integer;

    /**
     * Default fee percentage, in BIPS (e.g. 20%).
     */
    defaultFeePercentageBIPS: integer;

    /**
     * Indicates whether the P-chain stake is enabled.
     */
    pChainStakeEnabled: boolean;

    //////////////////////////////////////////////////////////////////////////////////////////////////////////////////////////////////////////////////
    // FTSO system settings

    /**
     * The FTSO protocol id - used for random number generation.
     */
    ftsoProtocolId: integer;

    /**
     * The minimal reward offer value in NAT (e.g. 1,000,000).
     */
    minimalRewardsOfferValueNAT: integer;

    /**
     * Feed decimals update timelock measured in reward epochs (must be more than 1, e.g. 3).
     */
    decimalsUpdateOffset: integer;

    /**
     * Default feed decimals (e.g. 5).
     */
    defaultDecimals: integer;

    /**
     * Feed history size (e.g. 200).
     */
    feedsHistorySize: integer;

    /**
     * The inflation configurations for the FTSO protocol.
     */
    ftsoInflationConfigurations: FtsoInflationConfiguration[];

    //////////////////////////////////////////////////////////////////////////////////////////////////////////////////////////////////////////////////
    // General settings
    /**
     * The inflation receivers.
     */
    inflationReceivers: InflationReceiver[];

    /**
     * Flare daemonized contracts. Order matters. Inflation should be first.
     */
    flareDaemonizedContracts: FlareDaemonizedContract[];

    //////////////////////////////////////////////////////////////////////////////////////////////////////////////////////////////////////////////////
    // Polling Foundation

    /**
     * Array of proposers that can create a proposal
     */
    proposers: string[];

    //////////////////////////////////////////////////////////////////////////////////////////////////////////////////////////////////////////////////
    // Polling Ftso

    /**
     * Address of maintainer of PollingFtso contract.
     */
    maintainer: string;

    /**
     * Period (in seconds) between creation of proposal and voting start time.
     */
    votingDelaySeconds: integer;

    /**
     * Length (in seconds) of voting period.
     */
    votingPeriodSeconds: integer;

    /**
     * Threshold (in BIPS) for proposal to potentially be accepted. If less than thresholdConditionBIPS of total vote power participates in vote, proposal can't be accepted.
     */
    thresholdConditionBIPS: integer;

    /**
     * Majority condition (in BIPS) for proposal to be accepted. If less than majorityConditionBIPS votes in favor, proposal can't be accepted.
     */
    majorityConditionBIPS: integer;

    /**
     * Cost of creating proposal (in NAT). It is paid by the proposer.
     */
    proposalFeeValueNAT: integer;

    //////////////////////////////////////////////////////////////////////////////////////////////////////////////////////////////////////////////////
    // P-chain stake mirror verifier

    /**
     * Min duration of P-chain stake in days, recommended value 14 days
     */
    pChainStakeMirrorMinDurationDays: integer;

    /**
     * Max duration of P-chain stake in days, recommended value 365 days
     */
    pChainStakeMirrorMaxDurationDays: integer;

    /**
     * Min amount of P-chain stake. In whole native units, not Wei. Recommended value 50.000.
     */
    pChainStakeMirrorMinAmountNAT: integer;

    /**
     * Max amount of P-chain stake. In whole native units, not Wei. Recommended value 200.000.000.
     */
    pChainStakeMirrorMaxAmountNAT: integer;

    //////////////////////////////////////////////////////////////////////////////////////////////////////////////////////////////////////////////////
    // Fast updates

    /**
     * The base sample size.
     */
    baseSampleSize: string;

    /**
     * The base range.
     */
    baseRange: string;

    /**
     * The sample increase limit.
     */
    sampleIncreaseLimit: string;

    /**
     * The range increase limit.
     */
    rangeIncreaseLimit: string;

    /**
     * The sample size increase price. In Wei.
     */
    sampleSizeIncreasePriceWei: integer;

    /**
     * The range increase price. In whole native units, not Wei.
     */
    rangeIncreasePriceNAT: integer;

    /**
     * The incentive offer duration in blocks.
     */
    incentiveOfferDurationBlocks: integer;

    /**
     *  The submission window in blocks.
     */
    submissionWindowBlocks: integer;

    /**
     * The feed configurations.
     */
    feedConfigurations: FeedConfiguration[];

    /**
     * The default fee for fetching fast update feeds. In Wei.
     */
    defaultFeeWei: string;

    /**
     * The list of old FTSOs.
     */
    ftsoProxies: FtsoProxy[];

    //////////////////////////////////////////////////////////////////////////////////////////////////////////////////////////////////////////////////
    // RNat

    /**
     * The RNat token name.
     */
    rNatName: string;

    /**
     * The RNat token symbol.
     */
    rNatSymbol: string;

    /**
     * The RNat manager address.
     */
    rNatManager: string;

    /**
     * The RNat first month start timestamp.
     */
    rNatFirstMonthStartTs: integer;

    /**
     * The RNat funding address.
     */
    rNatFundingAddress: string;

    /**
     * Indicates if RNat is funded by incentive pool.
     */
    rNatFundedByIncentivePool: boolean;

    //////////////////////////////////////////////////////////////////////////////////////////////////////////////////////////////////////////////////
    // FDC protocol settings

    /**
     *  The requests offset (in seconds).
     */
    fdcRequestsOffsetSeconds: integer;

    /**
     *  The supported requests fee configurations.
     */
    fdcRequestFees: FdcRequestFee[];

    /**
     * The inflation configurations for the FDC protocol.
     */
    fdcInflationConfigurations: FdcInflationConfiguration[];

}

export interface FtsoInflationConfiguration {
    /**
     * List of feed ids for this configuration.
     */
    feedIds: FeedId[];

    /**
     * Inflation share/weight for this configuration.
     */
    inflationShare: integer;

    /**
     * Minimal reward eligibility turnout threshold in BIPS (e.g. 30%).
     */
    minRewardedTurnoutBIPS: integer;

    /**
     * Primary band reward share in PPM (e.g 60%).
     */
    primaryBandRewardSharePPM: integer;

    /**
     * Secondary band width in PPM (parts per million) in relation to the median (e.g. 1%).
     */
    secondaryBandWidthPPMs: integer[];

    /**
     * Rewards split mode (0 means equally, 1 means random,...).
     */
    mode: integer;
}

export interface InitialVoterData {
    /**
     * The voter address (cold wallet).
     */
    voter: string;

    /**
     * The delegation address (ftso v1 address).
     */
    delegationAddress: string;

    /**
     * The node ids to be associated with the voter.
     */
    nodeIds: string[];
}

export interface FeedDecimals {
    /**
     * The feed id.
     */
    feedId: FeedId;

    /**
     * The feed decimals.
     */
    decimals: integer;
}

export interface FeedConfiguration {
    /**
     * The feed id.
     */
    feedId: FeedId;

    /**
     * The reward band value (interpreted off-chain) in relation to the median.
     */
    rewardBandValue: integer;

    /**
     * The inflation share/weight.
     */
    inflationShare: integer;
}

export interface InflationReceiver {

    /**
     * Indicates whether the contract is part of old repo (flare-smart-contracts).
     */
    oldContract: boolean;

    /**
     * The inflation receiver contract name.
     */
    contractName: string;

    /**
     * The inflation sharing BIPS.
     */
    sharingBIPS: integer;

    /**
     * The inflation top up type.
     */
    topUpType: integer;

    /**
     * The inflation top up factorx100.
     */
    topUpFactorx100: integer;
}

export interface FlareDaemonizedContract {

    /**
     * Indicates whether the contract is part of old repo (flare-smart-contracts).
     */
    oldContract: boolean;

    /**
     * The daemonized contract name.
     */
    contractName: string;

    /**
     * The daemonized contract gas limit.
     */
    gasLimit: integer;
}

export interface FeedId {
    /**
     * The feed category (0 - none, 1 - crypto, 2 - FX, 3 - commodity, 4 - stock, ...).
     */
    category: integer;

    /**
     * The feed name.
     */
    name: string;
}

<<<<<<< HEAD
export interface FdcRequestFee {
    /**
     * The attestation type.
     */
    attestationType: string;

    /**
     * The source.
     */
    source: string;

    /**
     * The fee per request. In Wei.
     */
    feeWei: string;
}

export interface FdcInflationConfiguration {
    /**
     * The attestation type.
     */
    attestationType: string;

    /**
     * The source.
     */
    source: string;

    /**
     * Inflation share/weight for this configuration.
     */
    inflationShare: integer;

    /**
     * Minimal reward eligibility threshold in number of request.
     */
    minRequestsThreshold: integer;

    /**
     * Mode (additional settings interpreted on the client side off-chain).
     */
    mode: integer;
=======
export interface FtsoProxy {
    /**
     * The ftso feed id.
     */
    feedId: FeedId;

    /**
     * The FTSO symbol.
     */
    symbol: string;
>>>>>>> 70ff6678
}<|MERGE_RESOLUTION|>--- conflicted
+++ resolved
@@ -587,7 +587,18 @@
     name: string;
 }
 
-<<<<<<< HEAD
+export interface FtsoProxy {
+    /**
+     * The ftso feed id.
+     */
+    feedId: FeedId;
+
+    /**
+     * The FTSO symbol.
+     */
+    symbol: string;
+}
+
 export interface FdcRequestFee {
     /**
      * The attestation type.
@@ -630,16 +641,4 @@
      * Mode (additional settings interpreted on the client side off-chain).
      */
     mode: integer;
-=======
-export interface FtsoProxy {
-    /**
-     * The ftso feed id.
-     */
-    feedId: FeedId;
-
-    /**
-     * The FTSO symbol.
-     */
-    symbol: string;
->>>>>>> 70ff6678
 }